--- conflicted
+++ resolved
@@ -47,15 +47,11 @@
   }
 
   const imports = `import { ${angularImports.sort().join(', ')} } from '@angular/core';`;
-<<<<<<< HEAD
-  const sourceImports = outputTarget.componentCorePackage ? `import { StencilComponents } from '${ outputTarget.componentCorePackage }';` : '';
-=======
   let sourceImports =  '';
   if (outputTarget.componentCorePackage) {
     sourceImports = `import { LocalElementInterfaces } from '${ outputTarget.componentCorePackage }';\n` +
       `type StencilComponents<T extends keyof LocalElementInterfaces> = LocalElementInterfaces[T];`;
   }
->>>>>>> 4842844a
 
   const final: string[] = [
     '/* auto-generated angular directive proxies */',
