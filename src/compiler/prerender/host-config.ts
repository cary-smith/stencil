--- conflicted
+++ resolved
@@ -281,11 +281,7 @@
 }
 
 
-<<<<<<< HEAD
-// const DEFAULT_MODE = 'md';
-=======
 export const DEFAULT_MODE = 'md';
->>>>>>> d4f431ca
 const MAX_LINK_REL_PRELOAD_COUNT = 6;
 export const HOST_CONFIG_FILENAME = 'host.config.json';
 
