--- conflicted
+++ resolved
@@ -1,11 +1,6 @@
-<<<<<<< HEAD
-import * as d from '@declarations';
-// import { createDomApi } from '../renderer/dom-api';
-=======
 import * as d from '../declarations';
 import { catchError } from '../compiler/util';
 import { createDomApi } from '../renderer/dom-api';
->>>>>>> 0f4f2608
 import { createQueueServer } from './queue-server';
 // import { createRendererPatch } from '../renderer/vdom/patch';
 import { DEFAULT_STYLE_MODE, ENCAPSULATION, RUNTIME_ERROR } from '@utils';
@@ -319,22 +314,18 @@
     //   return;
     // }
 
-<<<<<<< HEAD
-    // sys.vm.runInContext(compilerCtx.appFiles.global, win);
-=======
-    if (!win.matchMedia) {
-      win.matchMedia = () => {
-        return { matches: true };
-      };
-    }
-
-    const globalContext = Object.assign(win, {
-      x: compilerCtx,
-      r: Context.resourcesUrl
-    });
-
-    config.sys.vm.runInContext(compilerCtx.appFiles.global, globalContext);
->>>>>>> 0f4f2608
+    // if (!win.matchMedia) {
+    //   win.matchMedia = () => {
+    //     return { matches: true };
+    //   };
+    // }
+
+    // const globalContext = Object.assign(win, {
+    //   x: compilerCtx,
+    //   r: Context.resourcesUrl
+    // });
+
+    // sys.vm.runInContext(compilerCtx.appFiles.global, globalContext);
   }
 
   function onError(err: Error, type: RUNTIME_ERROR, elm: d.HostElement, appFailure: boolean) {
