--- conflicted
+++ resolved
@@ -1,26 +1,14 @@
 import * as d from '@declarations';
 import { BUILD } from '@build-conditionals';
-<<<<<<< HEAD
-import { doc, getHostRef, supportsShadowDom, tick } from '@platform';
-import { getHostListenerTarget, hostListenerProxy, hostListenerOpts } from './host-listener';
-=======
 import { getDoc, getHostRef, supportsShadowDom, tick } from '@platform';
 import { getHostListenerTarget, hostListenerOpts, hostListenerProxy } from './host-listener';
->>>>>>> 1cbc490a
 import { CMP_FLAG, HOST_STATE, LISTENER_FLAGS } from '@utils';
 import { initializeComponent } from './initialize-component';
 
 
-<<<<<<< HEAD
 export const connectedCallback = (elm: d.HostElement, cmpMeta: d.ComponentRuntimeMeta) => {
     // connectedCallback
   if (BUILD.hydrateServerSide) {
-=======
-export const connectedCallback = (elm: d.HostElement, cmpMeta: d.ComponentRuntimeMeta, hostRef?: d.HostRef, ancestorComponent?: d.HostElement) => {
-  // connectedCallback
-
-  if (!BUILD.lazyLoad && !BUILD.hydrateServerSide) {
->>>>>>> 1cbc490a
     cmpMeta = (elm.constructor as d.ComponentConstructor).cmpMeta;
   }
 
