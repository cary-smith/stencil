--- conflicted
+++ resolved
@@ -1,46 +1,3 @@
-<<<<<<< HEAD
-import { BuildConditionals } from '../declarations';
-
-
-export const Build: BuildConditionals = {
-  cssVarShim: true,
-  shadowDom: true,
-  slotPolyfill: true,
-  ssrServerSide: true,
-  hydrateClientFromSsr: true,
-
-  devInspector: true,
-  hotModuleReplacement: true,
-  verboseError: true,
-
-  styles: true,
-
-  hostData: true,
-  hostTheme: true,
-  reflectToAttr: true,
-  hasSlot: true,
-  hasSvg: true,
-  observeAttr: true,
-  isDev: true,
-  isProd: false,
-
-  // decorators
-  element: true,
-  event: true,
-  listener: true,
-  method: true,
-  propConnect: true,
-  propContext: true,
-  watchCallback: true,
-
-  // lifecycle events
-  cmpDidLoad: true,
-  cmpWillLoad: true,
-  cmpDidUpdate: true,
-  cmpWillUpdate: true,
-  cmpDidUnload: true,
-};
-=======
 import * as d from '../declarations';
 import { ENCAPSULATION, MEMBER_TYPE, PROP_TYPE } from './constants';
 import { isTsFile } from '../compiler/util';
@@ -81,6 +38,7 @@
     clientSide: false,
     externalModuleLoader: false,
     browserModuleLoader: false,
+    hydrateClientFromSsr: false,
     es5: false
   };
 }
@@ -116,6 +74,7 @@
 
     externalModuleLoader: false,
     browserModuleLoader: false,
+    hydrateClientFromSsr: false,
     polyfills: false,
     es5: false,
     cssVarShim: false,
@@ -180,6 +139,13 @@
   coreBuild.slotPolyfill = true;
   coreBuild.hasSvg = true;
 
+  coreBuild.hydrateClientFromSsr = false;
+
+  const wwwOutput = config.outputTargets.find(o => o.type === 'www') as d.OutputTargetWww;
+  if (wwwOutput) {
+    coreBuild.hydrateClientFromSsr = !!wwwOutput.hydrateComponents;
+  }
+
   return coreBuild;
 }
 
@@ -297,5 +263,4 @@
   coreBuild.cmpDidUpdate = coreBuild.cmpDidUpdate || jsText.includes('componentDidUpdate');
   coreBuild.cmpDidUnload = coreBuild.cmpDidUnload || jsText.includes('componentDidUnload');
   coreBuild.hostData = coreBuild.hostData || jsText.includes('hostData');
-}
->>>>>>> 514f5403
+}