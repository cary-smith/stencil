/**
 * Production setAccessor() function based on Preact by
 * Jason Miller (@developit)
 * Licensed under the MIT License
 * https://github.com/developit/preact/blob/master/LICENSE
 *
 * Modified for Stencil's compiler and vdom
 */

import * as d from '../../declarations';
import { BUILD } from '@stencil/core/build-conditionals';
import { toLowerCase } from '@stencil/core/utils';


export const setAccessor = (elm: d.HostElement, memberName: string, oldValue: any, newValue: any, isSvg: boolean) => {
  if (BUILD.vdomKey && memberName === 'key') {
    // minifier will clean this up

  } else if (BUILD.vdomRef && memberName === 'ref') {
    // minifier will clean this up

  } else if (BUILD.vdomClass && memberName === 'class' && !isSvg) {
    // Class
    if (BUILD.updatable) {
      if (oldValue !== newValue) {
        const oldList = parseClassList(oldValue);
        const newList = parseClassList(newValue);

        // remove classes in oldList, not included in newList
        const toRemove = oldList.filter(item => !newList.includes(item));
        const classList = parseClassList(elm.className)
          .filter(item => !toRemove.includes(item));

        // add classes from newValue that are not in oldList or classList
        const toAdd = newList.filter(item => !oldList.includes(item) && !classList.includes(item));
        classList.push(...toAdd);

        elm.className = classList.join(' ');
      }

    } else {
      elm.className = newValue;
    }

  } else if (BUILD.vdomStyle && memberName === 'style') {
    // update style attribute, css properties and values
    if (BUILD.updatable) {
      for (const prop in oldValue) {
        if (!newValue || newValue[prop] == null) {
          if (/-/.test(prop)) {
            elm.style.removeProperty(prop);
          } else {
            (elm as any).style[prop] = '';
          }
        }
      }
    }

    for (const prop in newValue) {
      if (!oldValue || newValue[prop] !== oldValue[prop]) {
        if (/-/.test(prop)) {
          elm.style.setProperty(prop, newValue[prop]);
        } else {
          (elm as any).style[prop] = newValue[prop];
        }
      }
    }

  } else if (BUILD.vdomListener && (memberName[0] === 'o' && memberName[1] === 'n' && /[A-Z]/.test(memberName[2])) && (!(memberName in elm))) {
    // Event Handlers
    // so if the member name starts with "on" and the 3rd characters is
    // a capital letter, and it's not already a member on the element,
    // then we're assuming it's an event listener

    if (toLowerCase(memberName) in elm) {
      // standard event
      // the JSX attribute could have been "onMouseOver" and the
      // member name "onmouseover" is on the element's prototype
      // so let's add the listener "mouseover", which is all lowercased
      memberName = toLowerCase(memberName.substring(2));

    } else {
      // custom event
      // the JSX attribute could have been "onMyCustomEvent"
      // so let's trim off the "on" prefix and lowercase the first character
      // and add the listener "myCustomEvent"
      // except for the first character, we keep the event name case
      memberName = toLowerCase(memberName[2]) + memberName.substring(3);
    }

    if (newValue) {
<<<<<<< HEAD
      if (!oldValue) {
        elm.addEventListener(memberName, eventProxy);
      }

    } else if (BUILD.updatable) {
      elm.removeEventListener(memberName, eventProxy);
=======
      if (newValue !== oldValue) {
        // add listener
        plt.domApi.$addEventListener(elm, memberName, newValue, 0);
      }

    } else if (_BUILD_.updatable) {
      // remove listener
      plt.domApi.$removeEventListener(elm, memberName, 0);
>>>>>>> 85051b44
    }

    (elm._listeners || (elm._listeners = {}))[memberName] = newValue;

  } else if (BUILD.member && (memberName !== 'list' && memberName !== 'type' && !isSvg &&
      (memberName in elm || (['object', 'function'].indexOf(typeof newValue) !== -1) && newValue !== null))) {
    // Properties
    // - list and type are attributes that get applied as values on the element
    // - all svgs get values as attributes not props
    // - check if elm contains name or if the value is array, object, or function
    if (elm.tagName.includes('-')) {
      // this member name is a property on a custom element
      setProperty(elm, memberName, newValue);

    } else {
      // this member name is a property on this element, but it's not a custom element
      // this is a native property like "value" or something\
      setProperty(elm, memberName, newValue == null ? '' : newValue);
      if ((newValue == null || newValue === false) && memberName !== 'spellcheck') {
        elm.removeAttribute(memberName);
      }
    }

  } else {
    if (BUILD.isDev && memberName === 'htmlfor') {
      console.error(`Attribute "htmlfor" set on ${elm.tagName.toLowerCase()}, with the lower case "f" must be replaced with a "htmlFor" (capital "F")`);
    }

    let isXLink: boolean;
    if (BUILD.svg) {
      isXLink = isSvg && (memberName !== (memberName = memberName.replace(/^xlink:?/, '')));
    }

    if (newValue == null || newValue === false) {
      if (BUILD.svg && isXLink) {
        elm.removeAttributeNS('http://www.w3.org/1999/xlink', toLowerCase(memberName));
      } else {
        elm.removeAttribute(memberName);
      }

    } else if (typeof newValue !== 'function') {
      if (BUILD.svg && isXLink) {
        elm.setAttributeNS('http://www.w3.org/1999/xlink', toLowerCase(memberName), newValue);
      } else {
        elm.setAttribute(memberName, newValue);
      }
    }
  }
};


const parseClassList = (value: string | undefined | null): string[] =>
  (value == null || value === '') ? [] : value.trim().split(/\s+/);


const setProperty = (elm: any, propName: string, newValue: any) => {
  try {
    elm[propName] = newValue;
  } catch (e) {}
};


function eventProxy(this: d.HostElement, e: any) {
  return this._listeners[e.type](e);
}<|MERGE_RESOLUTION|>--- conflicted
+++ resolved
@@ -9,6 +9,7 @@
 
 import * as d from '../../declarations';
 import { BUILD } from '@stencil/core/build-conditionals';
+import { getElmRef } from '@stencil/core/platform';
 import { toLowerCase } from '@stencil/core/utils';
 
 
@@ -89,26 +90,16 @@
     }
 
     if (newValue) {
-<<<<<<< HEAD
       if (!oldValue) {
-        elm.addEventListener(memberName, eventProxy);
+        elm.addEventListener(memberName, jsxEventProxy);
       }
 
     } else if (BUILD.updatable) {
-      elm.removeEventListener(memberName, eventProxy);
-=======
-      if (newValue !== oldValue) {
-        // add listener
-        plt.domApi.$addEventListener(elm, memberName, newValue, 0);
-      }
-
-    } else if (_BUILD_.updatable) {
-      // remove listener
-      plt.domApi.$removeEventListener(elm, memberName, 0);
->>>>>>> 85051b44
+      elm.removeEventListener(memberName, jsxEventProxy);
     }
 
-    (elm._listeners || (elm._listeners = {}))[memberName] = newValue;
+    const elmData = getElmRef(elm);
+    (elmData.listernProxies || (elmData.listernProxies = {}))[memberName + 0] = newValue;
 
   } else if (BUILD.member && (memberName !== 'list' && memberName !== 'type' && !isSvg &&
       (memberName in elm || (['object', 'function'].indexOf(typeof newValue) !== -1) && newValue !== null))) {
@@ -168,6 +159,6 @@
 };
 
 
-function eventProxy(this: d.HostElement, e: any) {
-  return this._listeners[e.type](e);
+function jsxEventProxy(this: d.HostElement, e: any) {
+  return getElmRef(this).listernProxies[e.type + 0](e);
 }